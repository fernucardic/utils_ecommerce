import os
import time
import requests
import pandas as pd
from multiprocessing import Pool
from dotenv import load_dotenv
import backoff

load_dotenv()

PROMO_TYPE = "DEAL"
OUTPUT_DIR = os.path.join("Output", "Started")
os.makedirs(OUTPUT_DIR, exist_ok=True)

TIENDAS = {
    code: {
        "access_token": os.getenv(f"{code}_ACCESS_TOKEN"),
        "refresh_token": os.getenv(f"{code}_REFRESH_TOKEN"),
        "client_id": os.getenv(f"{code}_CLIENT_ID"),
        "client_secret": os.getenv(f"{code}_CLIENT_SECRET"),
        "user_id": os.getenv(f"{code}_SELLER_ID"),
        "promotion_id": os.getenv(f"{code}_PROMOTION_ID"),
        "name": code
    }
    for code in ["CO", "DS", "TE", "TS", "CA"]
}

def renovar_token(store):
    url = "https://api.mercadolibre.com/oauth/token"
    payload = {
        "grant_type": "refresh_token",
        "client_id": store["client_id"],
        "client_secret": store["client_secret"],
        "refresh_token": store["refresh_token"]
    }
    try:
        response = requests.post(url, data=payload)
        response.raise_for_status()
        data = response.json()
        store["access_token"] = data["access_token"]
        store["refresh_token"] = data["refresh_token"]
        print(f"[{store['name']}] Nuevo access_token: {store['access_token']}")
        return True
    except requests.RequestException as e:
        print(f"[{store['name']}] ERROR al renovar token: {e}")
        return False

@backoff.on_exception(backoff.expo, requests.exceptions.RequestException, max_time=60, jitter=backoff.full_jitter)
def fetch_page(session, url, params):
    resp = session.get(url, params=params, timeout=10)
    if resp.status_code >= 500:
        resp.raise_for_status()
    return resp.json()

def procesar_tienda(item):
    code, store = item
    print(f"[{code}] Iniciando...")

    base_url = f"https://api.mercadolibre.com/seller-promotions/promotions/{store['promotion_id']}/items"
    session = requests.Session()
    session.headers.update({"Authorization": f"Bearer {store['access_token']}", "version": "v2"})

    params = {
        "promotion_type": PROMO_TYPE,
<<<<<<< HEAD
        # "status": "candidate",
=======
        # "status": "started",
>>>>>>> c4b9b060
        "limit": 100,
        "app_version": "v2"
    }

    search_after = None
    all_items = []
    max_items = None  # se determinará con la primera llamada

    # Primera llamada para obtener total y comenzar iteración
    try:
        data = fetch_page(session, base_url, params)
    except Exception as e:
        print(f"[{code}] ERROR en la primera llamada: {e}")
        return code, 0

    total_items = data.get("paging", {}).get("total")
    if not total_items:
        print(f"[{code}] No se encontró información de total_items.")
        return code, 0

    max_items = total_items
    print(f"[{code}] Total registrado por API: {max_items}")

    items = data.get("results", [])
    all_items.extend(items)
    print(f"[{code}] Obtenidos {len(items)} items (total {len(all_items)})")
    search_after = data.get("paging", {}).get("searchAfter")

    # Iterar hasta alcanzar el total
    while search_after and len(all_items) < max_items:
        params["search_after"] = search_after

        try:
            data = fetch_page(session, base_url, params)
        except requests.HTTPError as e:
            if e.response.status_code == 401:
                print(f"[{code}] Token expirado. Intentando renovar...")
                if renovar_token(store):
                    session.headers["Authorization"] = f"Bearer {store['access_token']}"
                    continue
                else:
                    break
            print(f"[{code}] ERROR HTTP: {e}")
            break
        except Exception as e:
            print(f"[{code}] ERROR de conexión: {e}")
            break

        items = data.get("results", [])
        if not items:
            break
        all_items.extend(items)
        print(f"[{code}] Obtenidos {len(items)} items (total {len(all_items)} / {max_items})")

        # Verifica si se alcanzó el límite total
        if len(all_items) >= max_items:
            print(f"[{code}] Se alcanzó el límite máximo de items: {max_items}")
            break

        search_after = data.get("paging", {}).get("searchAfter")
        if not search_after:
            break

        time.sleep(0.1)

    df = pd.DataFrame(all_items)
    output_path = os.path.join(OUTPUT_DIR, f"{code}.csv")
    df.to_csv(output_path, index=False, encoding="utf-8")
    print(f"[{code}] Guardado {len(all_items)} items en {output_path}")
    return code, len(all_items)

if __name__ == "__main__":

    for code, store in TIENDAS.items():
        renovar_token(store)
        time.sleep(1)

    start = time.time()
    with Pool(len(TIENDAS)) as pool:
        results = pool.map(procesar_tienda, TIENDAS.items())

    total = sum(count for _, count in results)
    print("\n=== RESUMEN ===")
    for code, count in results:
        print(f"{code}: {count} items")
    print(f"Total items: {total}")
    print(f"Duración total: {time.time() - start:.2f} segundos")<|MERGE_RESOLUTION|>--- conflicted
+++ resolved
@@ -62,11 +62,8 @@
 
     params = {
         "promotion_type": PROMO_TYPE,
-<<<<<<< HEAD
         # "status": "candidate",
-=======
         # "status": "started",
->>>>>>> c4b9b060
         "limit": 100,
         "app_version": "v2"
     }
