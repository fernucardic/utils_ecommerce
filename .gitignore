--- conflicted
+++ resolved
@@ -4,8 +4,5 @@
 Data
 Output/
 .env
-<<<<<<< HEAD
-.DS_Store
-=======
 logs/
->>>>>>> 86583c5f
+.DS_Store